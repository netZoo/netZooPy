name: test conda build
on:
  push:
    branches:
      - master
      - devel
jobs:
  build:
    runs-on: ${{ matrix.os }}
    strategy:
      matrix:
        os: [ubuntu-latest]
        python-version: ['3.10']

    steps:
      - uses: actions/checkout@v3
      - name: "Setup Conda"
        uses: s-weigand/setup-conda@v1
        with:
          update-conda: false
          python-version: ${{ matrix.python-version }}
          conda-channels: anaconda,conda-forge,bioconda
      - name: "Install Conda development packages"
<<<<<<< HEAD
        run: conda install -c anaconda anaconda-client conda-build conda-verify
=======
        run: |
          conda install conda-build=3.21.5
          conda install conda-verify
          conda install -c anaconda anaconda-client
>>>>>>> 781530cf
      - name: "Verify Conda Build Installation"
        run: |
          conda list | grep conda-build
      - name: "Build and upload package"
        run: |
          mkdir conda-build
          CONDA_PACKAGE_FORMAT=1 conda build . --no-build-id  --output-folder ./conda-build -c conda-forge
          ls conda-build/**/netzoopy*
          conda install "urllib3<2"
          conda convert -p all "./conda-build/**/netzoopy*.bz2" --output-dir ./conda-build --dry-run<|MERGE_RESOLUTION|>--- conflicted
+++ resolved
@@ -21,14 +21,7 @@
           python-version: ${{ matrix.python-version }}
           conda-channels: anaconda,conda-forge,bioconda
       - name: "Install Conda development packages"
-<<<<<<< HEAD
         run: conda install -c anaconda anaconda-client conda-build conda-verify
-=======
-        run: |
-          conda install conda-build=3.21.5
-          conda install conda-verify
-          conda install -c anaconda anaconda-client
->>>>>>> 781530cf
       - name: "Verify Conda Build Installation"
         run: |
           conda list | grep conda-build
