name: rattler action
on:
  push:
    branches:
      - master
      - devel

jobs:
  build:
    name: Build package
    runs-on: ${{ matrix.os }}
    strategy:
      matrix:
        include:
          - os: ubuntu-latest
            target-platform: linux-64
          - os: ubuntu-24.04-arm
            target-platform: linux-aarch64
          - os: macos-13
            target-platform: osx-64
          - os: macos-latest
            target-platform: osx-arm64
    steps:
<<<<<<< HEAD
    - uses: actions/checkout@v4
    - name: Build conda package
      uses: prefix-dev/rattler-build-action@v0.2.33
      with:
        # needs to be unique for each matrix entry
        recipe-path: recipe/
        artifact-name: package-${{ matrix.target-platform }}
        build-args: --target-platform ${{ matrix.target-platform }}${{ matrix.target-platform == 'linux-aarch64' && ' --no-test' || '' }}
    - name: Show built packages
      run: |
        ls -lh rattler-build/**/*.conda || true
=======
      - uses: actions/checkout@v3
      - name: "Setup Conda"
        uses: s-weigand/setup-conda@v1
        with:
          update-conda: false
          python-version: ${{ matrix.python-version }}
          conda-channels: anaconda,conda-forge,bioconda
      - name: "Install Conda development packages"
        run: conda install -c anaconda anaconda-client conda-build conda-verify
      - name: "Verify Conda Build Installation"
        run: |
          conda list | grep conda-build
      - name: "Build and upload package"
        run: |
          mkdir conda-build
          CONDA_PACKAGE_FORMAT=1 conda build . --no-build-id  --output-folder ./conda-build -c conda-forge
          ls conda-build/**/netzoopy*
          conda install "urllib3<2"
          conda convert -p all "./conda-build/**/netzoopy*.bz2" --output-dir ./conda-build --dry-run
>>>>>>> bc3de854
<|MERGE_RESOLUTION|>--- conflicted
+++ resolved
@@ -21,7 +21,6 @@
           - os: macos-latest
             target-platform: osx-arm64
     steps:
-<<<<<<< HEAD
     - uses: actions/checkout@v4
     - name: Build conda package
       uses: prefix-dev/rattler-build-action@v0.2.33
@@ -32,25 +31,4 @@
         build-args: --target-platform ${{ matrix.target-platform }}${{ matrix.target-platform == 'linux-aarch64' && ' --no-test' || '' }}
     - name: Show built packages
       run: |
-        ls -lh rattler-build/**/*.conda || true
-=======
-      - uses: actions/checkout@v3
-      - name: "Setup Conda"
-        uses: s-weigand/setup-conda@v1
-        with:
-          update-conda: false
-          python-version: ${{ matrix.python-version }}
-          conda-channels: anaconda,conda-forge,bioconda
-      - name: "Install Conda development packages"
-        run: conda install -c anaconda anaconda-client conda-build conda-verify
-      - name: "Verify Conda Build Installation"
-        run: |
-          conda list | grep conda-build
-      - name: "Build and upload package"
-        run: |
-          mkdir conda-build
-          CONDA_PACKAGE_FORMAT=1 conda build . --no-build-id  --output-folder ./conda-build -c conda-forge
-          ls conda-build/**/netzoopy*
-          conda install "urllib3<2"
-          conda convert -p all "./conda-build/**/netzoopy*.bz2" --output-dir ./conda-build --dry-run
->>>>>>> bc3de854
+        ls -lh rattler-build/**/*.conda || true