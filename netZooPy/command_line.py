--- conflicted
+++ resolved
@@ -158,11 +158,9 @@
               help='If true, the final PANDA is saved as an adjacency matrix. Works only when save_memory is false')
 @click.option('--old_compatible', is_flag=True, show_default=True,
               help='If true, PANDA is saved without headers. Pass this if you want the same results of netzoopy before v0.9.11')
-<<<<<<< HEAD
-def lioness(expression, motif, ppi, output_panda, output_lioness, el, fmt, computing, precision, ncores, save_tmp, rm_missing, mode_process,output_type, alpha, panda_start, panda_end, start, end, subset_numbers='', subset_names='',with_header=False, save_single_lioness=False,ignore_final=False, as_adjacency=False, old_compatible=False):
-=======
+
 def lioness(expression, motif, ppi, output_panda, output_lioness, el, fmt, computing, precision, ncores, save_tmp, rm_missing, mode_process,output_type, alpha, panda_start, panda_end, start, end, subset_numbers='', subset_names='',with_header=False, save_single_lioness=False,ignore_final=False, as_adjacency=False, old_compatible=False):    
->>>>>>> 22efccfd
+
     """Run Lioness to extract single-sample networks.
     First runs panda using expression, motif and ppi data. 
     Then runs lioness and puts results in the output_lioness folder.
