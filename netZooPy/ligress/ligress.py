from __future__ import print_function
import math
import time
import pandas as pd
from .timer import Timer
import numpy as np
from netZooPy.panda.panda import Panda
from netZooPy.panda import calculations as calc
from netZooPy.ligress import io
import sys
import os
import pandas as pd


class Ligress(Panda):
    """
    Lioness-Inferred Gene REgulatory Sample-Specific networks 
        1. Reading in input data (expression, motif prior table, TF PPI data)
        2. Preparing motif prior universe
        3. Estimating sample-specific coexpression with lioness
        4. Running PANDA with a different prior for each samples
    
    Warning: if you are familiar with the other netzoopy functions, this one is slightly different. 
    We have separated the reading and preprocessing steps from those for computation in a more 
    OOP-friendly fashion.


    Parameters
    ----------

            expression_file : str
                Path to file containing the gene expression data or pandas dataframe. By default, the expression file does not have a header, and the cells ares separated by a tab.
            priors_table_file : str
                Path to file containing a table where each samples is linked to its own motif prior file
            ppi_file : str
                Path to file containing the PPI data. or pandas dataframe.
                The PPI can be symmetrical, if not, it will be transformed into a symmetrical adjacency matrix.
            mode_process : str
                The input data processing mode.
                - 'legacy': refers to the processing mode in netZooPy<=0.5
                - (Default)'union': takes the union of all TFs and genes across priors and fills the missing genes in the priors with zeros.
                - 'intersection': intersects the input genes and TFs across priors and removes the missing TFs/genes.
            mode_priors: str
                The prior data processing
            prior_tf_col: str
                name of the tf column in the prior files
            prior_gene_col: str
                name of the gene column in the prior files
            output_folder: str
                folder where to save the results
            delta: float
                posterior weight between 0 and 1 (Default to 0.3)
            tune_delta: boolean
                if true, the posterior weight (delta) for the estimation of the single sample coexpression is estimated from data


    Notes
    ------

    Toy data:The example gene expression data that we have available here contains gene expression profiles
    for different samples in the columns. Of note, this is just a small subset of a larger gene
    expression dataset. We provided these "toy" data so that the user can test the method.


    Sample PANDA results:\b
        - TF    Gene    Motif   Force\n
        - CEBPA AACSL	0.0	-0.951416589143\n
        - CREB1 AACSL	0.0	-0.904241609324\n
        - DDIT3 AACSL	0.0	-0.956471642313\n
        - E2F1  AACSL	1.0	3.685316051\n
        - EGR1  AACSL	0.0	-0.695698519643

    References
    ----------
    .. [1]__ 

    Authors: Viola Fanfani, Enakshi Saha
    """

    def __init__(
        self,
        expression_file,
        priors_table_file,
        ppi_table_file=None,
        ppi_file = None,
        mode_process="union",
        mode_priors="union",
        prior_tf_col=0,
        prior_gene_col=1,
        output_folder='./ligress/'
    ):
        """Intialize instance of Panda class and load data."""

        self.expression_file = expression_file
        self.priors_table_file = priors_table_file
        self.ppi_table_file = ppi_table_file
        self.ppi_file = ppi_file
        if self.ppi_file:
            self.ppi_mode = 'motif'
        else:
            self.ppi_mode = 'sample'
        self.mode_process = mode_process
        self.mode_priors = mode_priors
        self.prior_tf_col = prior_tf_col
        self.prior_gene_col=prior_gene_col
        self.output_folder = output_folder


        if not os.path.exists(self.output_folder):
            os.makedirs(self.output_folder)

        # data read
        self.samples = None
        self.n_samples = None
        self.prior_dict = None
        self.expression_data = None
        self.expression_genes = None

        # we need to keep track of all the names in the expression and motif data
        self.priors_tfs = None
        self.priors_genes = None

        # dictionaries mapping sample:prior_file and prior_file:[samples]
        self.sample2prior_dict = None
        self.prior2sample_dict = None

        # SORTED LIST OF TFS AND GENES
        self.universe_tfs = None
        self.universe_genes = None
        self.gene2idx = None
        self.tf2idx = None


        # prepare all the data
        self._prepare_data()

    ########################
    ### METHODS ############
    ########################
    def _prepare_data(self):

        # Read the sample-prior table. We need to know what samples we are using
        with Timer("Reading sample-prior configuration..."):
            self.samples, self.sample2prior_dict, self.prior2sample_dict = io.read_priors_table(self.priors_table_file)
            self.n_samples = len(self.samples)

            if self.ppi_mode=='sample':
                self.samples_ppi, self.sample2ppi_dict, self.ppi2sample_dict = io.read_priors_table(self.ppi_table_file, sample_col = 'sample', prior_col = 'prior')
                #TODO: add check that samples ppi == samples motif

            # prepare universe of names in the priors. We won't be reading all of them 
            # first, because we might want to use too many motif priors

            # from motif data
            (
                self.priors_tfs,
                self.priors_genes,
            ) = io.read_motif_universe(
                self.sample2prior_dict, mode=self.mode_priors
            )
            
            #from ppi data
            # if ppi table file is specified
            with Timer("Loading PPI data ..."):
                if self.ppi_mode=='sample':
                    (
                        self.ppi_tfs,
                    ) = io.read_ppi_universe(
                        self.sample2ppi_dict, mode=self.mode_priors
                    )
                    self.ppi_data = None
                else:
                    # read ppi
                    self.ppi_data, self.ppi_tfs = io.read_ppi(self.ppi_file)


        with Timer("Reading expression data..."):
            # Read expression
            self.expression_data, self.expression_genes = io.prepare_expression(
                self.expression_file, samples=self.samples
            )



        # depending on the strategy for 
        if self.mode_process=='intersection':
            self.universe_genes = sorted(list(set(self.expression_genes).intersection(set(self.priors_genes))))
            self.universe_tfs = sorted(list(set(self.ppi_tfs).intersection(set(self.priors_tfs))))
        else:
            sys.exit('Only intersection is an available modeProcess for the moment')

        # Auxiliary dicts
        self.gene2idx = {x: i for i, x in enumerate(self.universe_genes)}
        self.tf2idx = {x: i for i, x in enumerate(self.universe_tfs)}

        # sort the gene expression and ppi data
        self.expression_data = self.expression_data.loc[self.universe_genes,self.samples]

        if self.ppi_mode=='motif':
            self.ppi_data = self.ppi_data.loc[self.universe_tfs,self.universe_tfs]
    
    def run_ligress(self, keep_coexpression = False,save_memory = False, online_coexpression = False, coexpression_folder = 'coexpression/', computing_lioness = 'cpu', computing_panda = 'cpu', cores = 1, alpha = 0.1 , precision = 'single', th_motifs = 3, tune_delta=False, delta=0.1):
        
        """Ligress algorithm

        Args:
            keep_coexpression (bool, optional): whether to save each coexpression network
            save_memory (bool, optional): whether to save the coexpression with the gene names
            online_coexpression (bool, optional): if true coexpression is computed with a closed form
            coexpression_folder (str, optional): used if keep_coexpression is passed
            computing_lioness (str, optional): computing for coexpression lioness. Defaults to 'cpu'.
            computing_panda (str, optional): computing for single sample panda. Defaults to 'cpu'.
            cores (int, optional): cores. Defaults to 1.
            alpha (float, optional): _description_. Defaults to 0.1.
            th_motifs (int, optional): if the number of motif files is lower than the threshold, each will be loaded
            only once.
        """

        ligress_start = time.time()
        # first let's reorder the expression data
        
        if precision=='single':
            atype = 'float32'
        elif precision=='double':
            atype = 'float64'
        else: 
            sys.exit('Precision %s unknonw' %str(precision))
        
        # let's sort the expression and ppi data

        self.expression_data = self.expression_data.loc[self.universe_genes,:].astype(atype)
        #correlation_complete = self.expression_data.T.corr()
        # we automatically multiply the correlation with the number of samples
        #correlation_complete = correlation_complete * self.get_n_matrix(self.expression_data)
        self.n_matrix = self.get_n_matrix(self.expression_data)
        
        # consider removing this
        # scale expression data to make mean = 0 and sd = 1
        # self.expression_data_scaled = (self.expression_data - self.expression_data.mean(axis = 1))/self.expression_data.std(ddof=1, axis = 1)
    
        # Center expression data to make mean = 0
        # let's remove this from here, and keep it only inside the ligress computation
        #self.expression_data_centered = (self.expression_data - np.mean(self.expression_data.values,axis = 1, keepdims=True))
<<<<<<< HEAD
        self.expression_mean = np.mean(self.expression_data.values,axis = 1, keepdims=True)
=======
        self.expression_mean = np.nanmean(self.expression_data.values,axis = 1, keepdims=True)
>>>>>>> 2458a894
        
        if th_motifs>len(self.prior2sample_dict.keys()):
            for p,ss in self.prior2sample_dict.items():
                # read the motif data and sort it
                motif_data, tftoadd, genetoadd = self._get_motif(p)
                for s,sample in enumerate(ss):
                    sample_start = time.time()
                    ppi_data = self._get_ppi(sample, missing_tf = tftoadd)
                    # first run lioness on coexpression
                    self._ligress_loop(ppi_data, motif_data, sample, keep_coexpression=keep_coexpression, save_memory=save_memory, computing_lioness=computing_lioness, computing_panda=computing_panda, alpha = alpha, coexpression_folder=coexpression_folder, delta = delta, tune_delta=tune_delta)

        else:
            # Now for each sample we compute the lioness network from correlations and 
            # the panda using the motif and ppi tables
            for s,sample in enumerate(self.samples):
                sample_start = time.time()
                # first run lioness on coexpression
                motif_data, tftoadd, genetoadd = self._get_motif(self.sample2prior_dict[sample])
                ppi_data = self._get_ppi(sample, missing_tf = tftoadd)
                self._ligress_loop(ppi_data, motif_data, sample, keep_coexpression=keep_coexpression, save_memory=save_memory, computing_lioness=computing_lioness, computing_panda=computing_panda, alpha = alpha, coexpression_folder=coexpression_folder, delta = delta, tune_delta=tune_delta)


    def _ligress_loop(self, ppi_data, motif_data, sample, keep_coexpression = False, save_memory = True, online_coexpression = False, computing_lioness = 'cpu', coexpression_folder = './coexpression/' , computing_panda = 'cpu', alpha = 0.1, delta=0.3,tune_delta=False):
        """Runs ligress on one sample. For now all samples are saved separately.

        Args:
            correlation_complete (_type_): _description_
            ppi_data (_type_): _description_
            motif_data (_type_): _description_
            sample (_type_): _description_
            keep_coexpression (bool, optional): _description_. Defaults to False.
            save_memory (bool, optional): _description_. Defaults to True.
            online_coexpression (bool, optional): _description_. Defaults to False.
            computing_lioness (str, optional): _description_. Defaults to 'cpu'.
            coexpression_folder (str, optional): _description_. Defaults to './coexpression/'.
            computing_panda (str, optional): _description_. Defaults to 'cpu'.
            alpha (float, optional): _description_. Defaults to 0.1.
        """
        if keep_coexpression:
            if not os.path.exists(self.output_folder+coexpression_folder):
                os.makedirs(self.output_folder+coexpression_folder)
        
        if not os.path.exists(self.output_folder+'single_panda/'):
            os.makedirs(self.output_folder+'single_panda/')
        sample_lioness = self._run_lioness_coexpression(sample, keep_coexpression = keep_coexpression, save_memory = save_memory, online_coexpression = online_coexpression, computing = computing_lioness, coexpression_folder = coexpression_folder, delta = delta, tune_delta = tune_delta)

        final_panda= self._run_panda_coexpression(sample_lioness,ppi_data, motif_data, sample, computing = computing_panda, alpha = alpha, save_single=True)
        #return(final_panda)

    def _save_single_panda_net(self, net, prior, sample, prefix, pivot = False):

        tab = pd.DataFrame(net, columns = self.universe_genes )
        tab['tf'] = self.universe_tfs

        if pivot:
            tab.set_index('tf').to_csv(prefix+sample+'.csv')
        else:
            tab = pd.melt(tab, id_vars='tf', value_vars=tab.columns,var_name='gene', value_name='force')
            tab['motif'] = prior.flatten(order = 'F')
            tab.to_csv(prefix+sample+'.txt', sep = '\t', index = False, columns = ['tf', 'gene','motif','force'])

    def _get_motif(self, motif_fn):
        motif_data,tftoadd, genetoadd = io.read_motif(motif_fn, tf_names = list(self.universe_tfs), gene_names = list(self.universe_genes), pivot = True)
        return(motif_data, tftoadd,genetoadd)

    def _get_ppi(self, sample, missing_tf = None):
        if (self.ppi_mode == 'sample'):
            data = io.read_ppi(self.sample2ppi_dict[sample], self.universe_tfs)
        else:
            data = self.ppi_data
            # if there are missing tf, the ppi is all null and 
            if missing_tf:
                data.loc[missing_tf,:]=0
                data.loc[:,missing_tf]=0
                #data.loc[missing_tf,missing_tf] = np.eye(len(missing_tf))

        return(data)

    def _run_lioness_coexpression(self, sample, keep_coexpression = False,save_memory = True, online_coexpression = False, computing = 'cpu', cores = 1, coexpression_folder = 'coexpression/', delta = 0.3, tune_delta = False):
        
        touse = list(set(self.samples).difference(set([sample])))
        names = self.expression_data.index.tolist()
                 
        #correlation_matrix = self.expression_data.loc[:, touse].T.corr().values
        # Compute covariance matrix from the rest of the data, leaving out sample
        covariance_matrix = self.expression_data.loc[:, touse].T.cov().values
        
<<<<<<< HEAD
        #correlation_matrix = self.expression_data.loc[:, touse].T.corr().values
        
        # Compute covariance matrix from the rest of the data, leaving out sample
        covariance_matrix = self.expression_data.loc[:, touse].T.cov().values
        
        # Compute posterior weight delta from data
        if (tune_delta):
            delta = 1/( 3 + 2 * np.sqrt(covariance_matrix.diagonal()).mean()/covariance_matrix.diagonal().var())

        
=======
        # Compute posterior weight delta from data
        if (tune_delta):
            delta = 1/( 3 + 2 * np.nanmean(np.sqrt(covariance_matrix.diagonal()))/np.nanvar(covariance_matrix.diagonal()))
            print(delta)
        # #TODO: remove this old version
>>>>>>> 2458a894
        # For consistency with R, we are using the N panda_all - (N-1) panda_all_but_q
        # coexpression has been already multiplied by N all
        # we no longer need coexpression
        #lioness_network = coexpression - (
        #        (self.get_n_matrix(self.expression_data.loc[:, touse])) * correlation_matrix
        #)
        
        # Compute sample-specific covariance matrix
        sscov = delta * np.outer((self.expression_data-self.expression_mean).loc[:, sample], (self.expression_data-self.expression_mean).loc[:, sample]) + (1-delta) * covariance_matrix

<<<<<<< HEAD
        # we no longer need coexpression
        #lioness_network = coexpression - (
        #        (self.get_n_matrix(self.expression_data.loc[:, touse])) * correlation_matrix
        #)
        
        # Compute sample-specific covariance matrix
        sscov = delta * np.outer((self.expression_data-self.expression_mean).loc[:, sample], (self.expression_data-self.expression_mean).loc[:, sample]) + (1-delta) * covariance_matrix

        # Compute sample-specific coexpression matrix from the sample-specific covariance matrix
        
        sscov = np.array(sscov)
        diag = np.sqrt(np.diag(np.diag(sscov)))

        # Replace 0 diagonals by 1, so that the diagonal matrix can be inverted
        diag = np.array(diag)
        indices = np.where(np.diag(diag) == 0)[0]
        for i in indices:
            diag[i,i] = 1
            
        sds = np.linalg.inv(diag)
        lioness_network = sds @ sscov @ sds

        nmatrix = self.n_matrix - self.get_n_matrix(self.expression_data.loc[:, touse])

        lioness_network = pd.DataFrame(data = np.multiply(nmatrix, lioness_network), index = names, columns=names)
        
=======
        # Compute sample-specific coexpression matrix from the sample-specific covariance matrix
        
        # compute a diagonal matrix from the inverse square root of sscov
        sscov = np.array(sscov)
        print(sscov)
        sscov = np.where(~np.isnan(sscov),sscov,0)
        sscov_diag = np.diag(sscov)
        sds = np.diag(1/np.sqrt(np.where(sscov_diag!=0, sscov_diag, 1)))
        # SS coexpression
        coexp = np.matmul(sds, np.matmul(sscov,sds))
        ## matrix of number of samples (allows to put zeros where NaN)
        nmatrix = self.n_matrix - self.get_n_matrix(self.expression_data.loc[:, touse])
        print(nmatrix)
        coexp = np.multiply(nmatrix, coexp)
        print(coexp)
        #
>>>>>>> 2458a894

        if (keep_coexpression):
            cfolder = self.output_folder+coexpression_folder
            if not os.path.exists(cfolder):
                os.makedirs(cfolder)
            path = cfolder+'coexpression_'+sample
            path_genename = cfolder+'genenames_'+sample
            if (save_memory):
                #if self.save_fmt == "txt":
                #np.savetxt(path+'.txt', coexp)
                #elif self.save_fmt == "npy":
                np.save(path+'.npy', coexp)
                # write the gene names
                with open(path_genename+'.txt', 'w') as fp:
                    for item in names:
                        # write each item on a new line
                        fp.write("%s\n" % item)
                #elif self.save_fmt == "mat":
                #    from scipy.io import savemat
                #    savemat(path, {"SSCoexp": coexp})
            else:
                pd.DataFrame(data = coexp, columns=names, index = names).to_csv(cfolder+'coexpression_'+sample+'.txt', sep = ' ')
        
        return(pd.DataFrame(data = coexp, index = names, columns=names))



    def _run_panda_coexpression(self, net, ppi, motif, sample, computing = 'cpu', alpha = 0.1, save_single = False):
        
        panda_loop_time = time.time()
        
        #panda works with all normalised networks
        if (len(ppi.index)!=np.sum(ppi.index==motif.index)):
            sys.exit('PPI and motif tfs are not matching. DEBUG!')
        if (len(net.index)!=np.sum(motif.columns==net.index)):
            sys.exit('coexpression and motif genes are not matching. DEBUG!')
        final = calc.compute_panda(
            self._normalize_network(net.values),
            self._normalize_network(ppi.values),
            self._normalize_network(motif.astype(float).values),
            computing=computing,
            alpha=alpha,
        )
        print("Running panda took: %.2f seconds!" % (time.time() - panda_loop_time))

        if save_single:
            self._save_single_panda_net(final, motif.values, sample, prefix = self.output_folder+'single_panda/', pivot = False)
        return(final)

    def get_n_matrix(self,df):
        # This should be outside of the class
        """Get number of samples for each correlation value

        Args:
            df (pd.DataFrame): expression with nan values
        """
        
        N = len(df.columns)
        nn = N-df.isna().sum(axis = 1).values[:,np.newaxis]
        nr = np.repeat(nn,len(nn), axis = 1)
        return(np.minimum(nr,nr.T))<|MERGE_RESOLUTION|>--- conflicted
+++ resolved
@@ -241,11 +241,9 @@
         # Center expression data to make mean = 0
         # let's remove this from here, and keep it only inside the ligress computation
         #self.expression_data_centered = (self.expression_data - np.mean(self.expression_data.values,axis = 1, keepdims=True))
-<<<<<<< HEAD
-        self.expression_mean = np.mean(self.expression_data.values,axis = 1, keepdims=True)
-=======
+
         self.expression_mean = np.nanmean(self.expression_data.values,axis = 1, keepdims=True)
->>>>>>> 2458a894
+
         
         if th_motifs>len(self.prior2sample_dict.keys()):
             for p,ss in self.prior2sample_dict.items():
@@ -333,7 +331,6 @@
         # Compute covariance matrix from the rest of the data, leaving out sample
         covariance_matrix = self.expression_data.loc[:, touse].T.cov().values
         
-<<<<<<< HEAD
         #correlation_matrix = self.expression_data.loc[:, touse].T.corr().values
         
         # Compute covariance matrix from the rest of the data, leaving out sample
@@ -343,14 +340,7 @@
         if (tune_delta):
             delta = 1/( 3 + 2 * np.sqrt(covariance_matrix.diagonal()).mean()/covariance_matrix.diagonal().var())
 
-        
-=======
-        # Compute posterior weight delta from data
-        if (tune_delta):
-            delta = 1/( 3 + 2 * np.nanmean(np.sqrt(covariance_matrix.diagonal()))/np.nanvar(covariance_matrix.diagonal()))
-            print(delta)
-        # #TODO: remove this old version
->>>>>>> 2458a894
+       
         # For consistency with R, we are using the N panda_all - (N-1) panda_all_but_q
         # coexpression has been already multiplied by N all
         # we no longer need coexpression
@@ -361,7 +351,6 @@
         # Compute sample-specific covariance matrix
         sscov = delta * np.outer((self.expression_data-self.expression_mean).loc[:, sample], (self.expression_data-self.expression_mean).loc[:, sample]) + (1-delta) * covariance_matrix
 
-<<<<<<< HEAD
         # we no longer need coexpression
         #lioness_network = coexpression - (
         #        (self.get_n_matrix(self.expression_data.loc[:, touse])) * correlation_matrix
@@ -387,25 +376,7 @@
         nmatrix = self.n_matrix - self.get_n_matrix(self.expression_data.loc[:, touse])
 
         lioness_network = pd.DataFrame(data = np.multiply(nmatrix, lioness_network), index = names, columns=names)
-        
-=======
-        # Compute sample-specific coexpression matrix from the sample-specific covariance matrix
-        
-        # compute a diagonal matrix from the inverse square root of sscov
-        sscov = np.array(sscov)
-        print(sscov)
-        sscov = np.where(~np.isnan(sscov),sscov,0)
-        sscov_diag = np.diag(sscov)
-        sds = np.diag(1/np.sqrt(np.where(sscov_diag!=0, sscov_diag, 1)))
-        # SS coexpression
-        coexp = np.matmul(sds, np.matmul(sscov,sds))
-        ## matrix of number of samples (allows to put zeros where NaN)
-        nmatrix = self.n_matrix - self.get_n_matrix(self.expression_data.loc[:, touse])
-        print(nmatrix)
-        coexp = np.multiply(nmatrix, coexp)
-        print(coexp)
-        #
->>>>>>> 2458a894
+       
 
         if (keep_coexpression):
             cfolder = self.output_folder+coexpression_folder
