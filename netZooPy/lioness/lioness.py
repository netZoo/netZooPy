from __future__ import print_function

import os, os.path,sys
import numpy as np
import pandas as pd
from .timer import Timer
sys.path.insert(1,'../panda')
from netZooPy.panda.panda import Panda

class Lioness(Panda):
    """
    Description:
       Using LIONESS to infer single-sample gene regulatory networks.

    Usage:
       1. Reading in PANDA network and preprocessed middle data
       2. Computing coexpression network
       3. Normalizing coexpression network
       4. Running PANDA algorithm
       5. Writing out LIONESS networks

    Inputs:
       obj: PANDA object, generated with keep_expression_matrix=True.
       obj.motif_matrix: TF DNA motif binding data in tf-by-gene format.
                         If set to None, Lioness will be performed on gene coexpression network.
       computing  : 'cpu' uses Central Processing Unit (CPU) to run PANDA
                    'gpu' use the Graphical Processing Unit (GPU) to run PANDA

    Authors: 
       cychen, davidvi
    """

    def __init__(self, obj, computing='cpu', precision='double',start=1, end=None, save_dir='lioness_output', save_fmt='npy'):
        # Load data
        with Timer("Loading input data ..."):
            self.export_panda_results = obj.export_panda_results
            self.expression_matrix = obj.expression_matrix
            self.motif_matrix = obj.motif_matrix
            self.ppi_matrix = obj.ppi_matrix
<<<<<<< HEAD
=======
            self.correlation_matrix=obj.correlation_matrix
>>>>>>> a2df0a8f
            if precision=='single':
                self.correlation_matrix=np.float32(self.correlation_matrix)
                self.motif_matrix=np.float32(self.motif_matrix)
                self.ppi_matrix=np.float32(self.ppi_matrix)
            self.computing=computing
            if hasattr(obj,'panda_network'):
                self.network = obj.panda_network
            elif hasattr(obj,'puma_network'):
                self.network = obj.puma_network
            else:
                print('Cannot find panda or puma network in object')
                raise AttributeError('Cannot find panda or puma network in object')
            del obj

        # Get sample range to iterate
        self.n_conditions = self.expression_matrix.shape[1]
        self.indexes = range(self.n_conditions)[start-1:end]  # sample indexes to include

        # Create the output folder if not exists
        self.save_dir = save_dir
        self.save_fmt = save_fmt
        if not os.path.exists(save_dir):
            os.makedirs(save_dir)
        # Run LIONESS
        self.total_lioness_network = self.__lioness_loop()

        # create result data frame
        self.export_lioness_results = pd.DataFrame(self.total_lioness_network)

    def __lioness_loop(self):
        for i in self.indexes:
            print("Running LIONESS for sample %d:" % (i+1))
            idx = [x for x in range(self.n_conditions) if x != i]  # all samples except i
            with Timer("Computing coexpression network:"):
                subj_exp=self.expression_data.values[:, i]
                correlation_network = self._normalize_network((((self.num_subj-1) * (self.correlation_matrix)) - (np.array([subj_exp]).T * subj_exp)) /(self.num_subj-2))
                if np.isnan(correlation_matrix).any():
                    np.fill_diagonal(correlation_matrix, 1)
                    correlation_matrix = np.nan_to_num(correlation_matrix)

            with Timer("Normalizing networks:"):
                correlation_matrix_orig = correlation_matrix # save matrix before normalization
                correlation_matrix = self._normalize_network(correlation_matrix)

            with Timer("Inferring LIONESS network:"):
                if self.motif_matrix is not None:
                    del correlation_matrix_orig
                    subset_panda_network = self.panda_loop(correlation_matrix, np.copy(self.motif_matrix), np.copy(self.ppi_matrix),self.computing)
                else:
                    del correlation_matrix
                    subset_panda_network = correlation_matrix_orig

            lioness_network = self.n_conditions * (self.network - subset_panda_network) + subset_panda_network

            with Timer("Saving LIONESS network %d to %s using %s format:" % (i+1, self.save_dir, self.save_fmt)):
                path = os.path.join(self.save_dir, "lioness.%d.%s" % (i+1, self.save_fmt))
                if self.save_fmt == 'txt':
                    np.savetxt(path, lioness_network)
                elif self.save_fmt == 'npy':
                    np.save(path, lioness_network)
                elif self.save_fmt == 'mat':
                    from scipy.io import savemat
                    savemat(path, {'PredNet': lioness_network})
                else:
                    print("Unknown format %s! Use npy format instead." % self.save_fmt)
                    np.save(path, lioness_network)
            if i == 0:
                self.total_lioness_network = np.fromstring(np.transpose(lioness_network).tostring(),dtype=lioness_network.dtype)
            else:
                self.total_lioness_network=np.column_stack((self.total_lioness_network ,np.fromstring(np.transpose(lioness_network).tostring(),dtype=lioness_network.dtype)))

        return self.total_lioness_network

    def save_lioness_results(self, file='lioness.txt'):
        '''Write lioness results to file.'''
        #self.lioness_network.to_csv(file, index=False, header=False, sep="\t")
        np.savetxt(file, self.total_lioness_network, delimiter="\t",header="")
        return None
<|MERGE_RESOLUTION|>--- conflicted
+++ resolved
@@ -37,10 +37,7 @@
             self.expression_matrix = obj.expression_matrix
             self.motif_matrix = obj.motif_matrix
             self.ppi_matrix = obj.ppi_matrix
-<<<<<<< HEAD
-=======
             self.correlation_matrix=obj.correlation_matrix
->>>>>>> a2df0a8f
             if precision=='single':
                 self.correlation_matrix=np.float32(self.correlation_matrix)
                 self.motif_matrix=np.float32(self.motif_matrix)
@@ -75,11 +72,18 @@
             print("Running LIONESS for sample %d:" % (i+1))
             idx = [x for x in range(self.n_conditions) if x != i]  # all samples except i
             with Timer("Computing coexpression network:"):
-                subj_exp=self.expression_data.values[:, i]
-                correlation_network = self._normalize_network((((self.num_subj-1) * (self.correlation_matrix)) - (np.array([subj_exp]).T * subj_exp)) /(self.num_subj-2))
-                if np.isnan(correlation_matrix).any():
-                    np.fill_diagonal(correlation_matrix, 1)
-                    correlation_matrix = np.nan_to_num(correlation_matrix)
+                if self.computing=='gpu':
+                    import cupy as cp
+                    correlation_matrix = cp.corrcoef(self.expression_matrix[:, idx])
+                    if cp.isnan(correlation_matrix).any():
+                        cp.fill_diagonal(correlation_matrix, 1)
+                        correlation_matrix = cp.nan_to_num(correlation_matrix)
+                    correlation_matrix=cp.asnumpy(correlation_matrix)
+                else:
+                    correlation_matrix = np.corrcoef(self.expression_matrix[:, idx])
+                    if np.isnan(correlation_matrix).any():
+                        np.fill_diagonal(correlation_matrix, 1)
+                        correlation_matrix = np.nan_to_num(correlation_matrix)
 
             with Timer("Normalizing networks:"):
                 correlation_matrix_orig = correlation_matrix # save matrix before normalization
