--- conflicted
+++ resolved
@@ -341,11 +341,7 @@
                 self.__lioness_to_disk(lioness_network, path)
 
         if self.ignore_final:
-<<<<<<< HEAD
             return(np.array([0]))
-=======
-            return 0
->>>>>>> 96a7dcc4
         else:
             if self.computing == "gpu" and i == 0:
                 self.total_lioness_network = np.fromstring(
@@ -441,11 +437,7 @@
         # else:
         #    self.total_lioness_network=np.column_stack((self.total_lioness_network ,np.fromstring(np.transpose(lioness_network).tostring(),dtype=lioness_network.dtype)))
         if self.ignore_final:
-<<<<<<< HEAD
             return(np.array([0]))
-=======
-            return 0
->>>>>>> 96a7dcc4
         else:
             if output == "network":
                 self.total_lioness_network = np.transpose(lioness_network).flatten()
