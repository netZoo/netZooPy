--- conflicted
+++ resolved
@@ -94,12 +94,8 @@
         self._cutoff = len(self._indexes)
         #print(self._merge_col)
         self._identifiers = self._all_data.index
-<<<<<<< HEAD
         self._lambdas = [0,0]
-        #print(self._identifiers)
-=======
 
->>>>>>> 04387d3b
         print("[LIONESS-DRAGON] Fitting overall DRAGON network ...")
         # run the first round of DRAGON
         all_data = self._all_data
@@ -121,12 +117,9 @@
     def set_cutoff(self,cutoff=0):
         self._cutoff = cutoff
         
-<<<<<<< HEAD
+
     def lioness_loop(self,reestimate_lambda=False):#, cutoff=len(self._indexes)):
-=======
-    def lioness_loop(self):#, cutoff=len(self._indexes)):
 
->>>>>>> 04387d3b
         """
         Description
         ----------
