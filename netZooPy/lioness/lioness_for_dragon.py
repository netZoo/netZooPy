from __future__ import print_function
import os.path as path
import os, sys
import numpy as np
import pandas as pd
import numpy.ma as ma

sys.path.insert(1, "../panda")
from netZooPy.dragon import *
from .timer import Timer

class LionessDragon():
    """
    Description
    ----------
        This function uses LIONESS to infer single-sample partial correlation networks.
        The adjacency matrix of each network is written as an individual file to a specified output directory.

    Methods
    ----------
        __init__             : Initialize instance of LionessDragon class and load data.
        __lioness_loop       : Run the LIONESS algorithm, saving individual networks one-at-a-time as computed


    Example
    ----------
        
    Authors
    ----------
        katehoffshutta
    """

    _indexes = []

    def __init__(self,all_data = None, layer1 =None,layer2=None, output_dir="dragon-lioness-output",merge_col="id",ext1="_layer1",ext2="_layer2",delim=","):

        """
        Description
        ----------
            Initialize instance of LionessDragon class, load data, and fit the overall network.
            One can either provide a single dataframe containing both omics layers, or two separate
            filenames containing the dataframes for each omics layer. 
            If the latter, the dataframes must be merged on a common merge_col.

        Parameters
        ----------
            all_data : pandas dataframe
                A dataframe containing both omics layers, cleaned and ready for analysis.
                The dataframe must have the ext1 and ext2 suffixes appended to the column names.
                If this is None, layer1 and layer2 must be specified. Default: "None"
                
            layer1 : str
                A file path to an n x (p1+1) matrix of omics layer 1, cleaned and ready for analysis.
                One column of the matrix must index the inner_join between
                omics layers. Default: "None"

            layer2 : str
                A file path to an n x (p2+1) matrix of omics layer 2, cleaned and ready for analysis
                One column of the matrix must index the inner_join between
                omics layers. The name of this column is specified with the merge_col argument. Default is "id". 

            output_dir : str
                A folder for storing the output networks. default: "lioness-dragon-output"

            merge_col : str
                Name of the index column for joining the two omics layers. default: "id"

            ext1 : str
                Extension to add to omics labels from layer 1. Default: "_layer1"

            ext2 : str
                Extension to add to omics labels from layer 2. Default: "_layer2"

            delim : str
                Delimiter for input files. Default: ","
        """

        # assign output directory
        self._outdir = output_dir

        # assign extensions
        self._ext1 = ext1
        self._ext2 = ext2
        self._merge_col = merge_col

        if all_data is None:
            assert path.exists(layer1), "layer1 file not found"
            assert path.exists(layer2), "layer2 file not found"
            print('LOG: reading data from files and preparing all_data accordingly')
            self.__prepare_data(layer1,layer2,delim)
<<<<<<< HEAD

=======
>>>>>>> 21ba92ce
        else:
            print('LOG: using all_data provided by user')
            self._all_data = all_data
            assert len(self._all_data.filter(regex=self._ext1,axis=1))>1, "Layer 1 extension data not found in all_data"
            assert len(self._all_data.filter(regex=self._ext2,axis=1))>1, "Layer 2 extension data not found in all_data"

        self._identifiers = self._all_data.index
        self._indexes = range(self._all_data.shape[0])
        self._cutoff = len(self._indexes)
        self._lambdas = [0,0]

        print("[LIONESS-DRAGON] Fitting overall DRAGON network ...")
        # run the first round of DRAGON
        all_data = self._all_data

        print("[LIONESS-DRAGON] Splitting data back to separate layers ...")

        # split merged data back to layers
        data_layer1 = self._all_data.filter(regex=ext1,axis=1)
        data_layer2 = self._all_data.filter(regex=ext2,axis=1)
       
        # run DRAGON and store in self._network
        lambdas, lambdas_landscape = estimate_penalty_parameters_dragon(data_layer1,data_layer2)
        self._network = get_partial_correlation_dragon(data_layer1,data_layer2,lambdas)
        self._lambdas = lambdas
        print("[LIONESS-DRAGON] Finished fitting overall DRAGON network ...")

    def __prepare_data(self,layer1, layer2, delim="," ):
        """_summary_

        Args:
            layer1 (str): filename of layer1 table
            layer2 (_type_): filename of layer2 table
            delim (str, optional): _description_. Defaults to ",".
        """
        # load data
        print("[LIONESS-DRAGON] Loading input data ...")

        self._layer_1 = pd.read_csv(layer1,sep=delim, header=0,index_col=0)
        print(self._layer_1)

        self._layer_1 = self._layer_1.add_suffix(self._ext1)
        self._layer_1 = self._layer_1.rename(index=str, columns={self._merge_col+self._ext1:self._merge_col})
        print(self._layer_1.index)

        self._layer_2 = pd.read_csv(layer2,sep=delim,header=0,index_col=0)
        print(self._layer_2)
        self._layer_2 = self._layer_2.add_suffix(self._ext2)
        self._layer_2 = self._layer_2.rename(index=str, columns={self._merge_col+self._ext2:self._merge_col})
        print(self._layer_2.index)

<<<<<<< HEAD
        self._all_data = pd.merge(self._layer_1,self._layer_2,on = self._merge_col, how="inner") 

        # if the name of the merge column is not the name of the index
        # assign the index to be the merge column
        if(self._all_data.index.name != self._merge_col):
            print("[LIONESS-DRAGON::__prepare_data] Resetting index for:" + self._merge_col)
            self._all_data.index = self._all_data[self._merge_col]
            print("[LIONESS-DRAGON::__prepare_data] New index:" + self._all_data.index)
=======
        if ((self._layer_1.index.name != self._merge_col) or (self._layer_2.index.name != self._merge_col)):
            self._all_data = pd.merge(self._layer_1,self._layer_2,on = self._merge_col, how="inner").set_index(self._merge_col)
        else:
            self._all_data = pd.merge(self._layer_1,self._layer_2,on = self._merge_col, how="inner")
            
>>>>>>> 21ba92ce

    def set_cutoff(self,cutoff=0):
        self._cutoff = cutoff
        
    def lioness_loop(self,reestimate_lambda=False):

        """
        Description
        ----------

            Run LIONESS with DRAGON.
            Write each network to an individual file.

        Parameters
        ----------
            reestimate_lambda : bool
                If false (default), estimate a single shrinkage parameter lambda
                on the full sample and apply this parameter in estimating each leave-one-out
                network. If true, reestimate a separate lambda within each leave-one-out
                network.

        Outputs
        ----------
           In output directory, writes a sample-specific network adjacency matrix for
           each sample
    
        """
        
        if not os.path.exists(self._outdir):
            os.makedirs(self._outdir)

        print("[LIONESS-DRAGON] Preparing to run a total of " + str(len(self._indexes)) + " networks")
        print("[LIONESS-DRAGON] reestimate_lambda parameter set to: "+str(reestimate_lambda))

        for i in self._indexes[0:self._cutoff]:
            outfile=self._outdir + "/lioness-dragon-" + str(self._identifiers[i]) + ".csv"
            outfile=open(outfile,'w')

            print("[LIONESS-DRAGON] Running LIONESS-DRAGON for sample %d:" % (i + 1))
            idx = [x for x in self._indexes if x != i] 
            with Timer("[LIONESS-DRAGON] Running DRAGON to fit partial correlation network:"):

                # subset leave-one-out data
                all_data = self._all_data.iloc[idx]
               
                # split merged data back to layers

                data_layer1 = all_data.filter(regex=self._ext1)
                data_layer2 = all_data.filter(regex=self._ext2)

                if reestimate_lambda:
                    lambdas, lambdas_landscape = estimate_penalty_parameters_dragon(data_layer1,data_layer2)
                else:
                    lambdas = self._lambdas
                
                # calculate partial correlations
                sub_lioness_network = get_partial_correlation_dragon(data_layer1,data_layer2,lambdas)
                
                # apply LIONESS formula to get individual network
                lioness_network = len(self._indexes) * (self._network - sub_lioness_network) + sub_lioness_network
        
                lioness_df = pd.DataFrame(lioness_network,columns = data_layer1.keys().append(data_layer2.keys()))
                lioness_df.to_csv(outfile)
                outfile.close()
            
        return<|MERGE_RESOLUTION|>--- conflicted
+++ resolved
@@ -88,10 +88,7 @@
             assert path.exists(layer2), "layer2 file not found"
             print('LOG: reading data from files and preparing all_data accordingly')
             self.__prepare_data(layer1,layer2,delim)
-<<<<<<< HEAD
-
-=======
->>>>>>> 21ba92ce
+
         else:
             print('LOG: using all_data provided by user')
             self._all_data = all_data
@@ -143,23 +140,11 @@
         self._layer_2 = self._layer_2.rename(index=str, columns={self._merge_col+self._ext2:self._merge_col})
         print(self._layer_2.index)
 
-<<<<<<< HEAD
-        self._all_data = pd.merge(self._layer_1,self._layer_2,on = self._merge_col, how="inner") 
-
-        # if the name of the merge column is not the name of the index
-        # assign the index to be the merge column
-        if(self._all_data.index.name != self._merge_col):
-            print("[LIONESS-DRAGON::__prepare_data] Resetting index for:" + self._merge_col)
-            self._all_data.index = self._all_data[self._merge_col]
-            print("[LIONESS-DRAGON::__prepare_data] New index:" + self._all_data.index)
-=======
         if ((self._layer_1.index.name != self._merge_col) or (self._layer_2.index.name != self._merge_col)):
             self._all_data = pd.merge(self._layer_1,self._layer_2,on = self._merge_col, how="inner").set_index(self._merge_col)
         else:
             self._all_data = pd.merge(self._layer_1,self._layer_2,on = self._merge_col, how="inner")
             
->>>>>>> 21ba92ce
-
     def set_cutoff(self,cutoff=0):
         self._cutoff = cutoff
         
