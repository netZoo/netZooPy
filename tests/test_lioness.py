import pytest
import os
from netZooPy.lioness.lioness import Lioness
from netZooPy.panda.panda import Panda
import pandas as pd
import numpy as np
import glob
import subprocess
import netZooPy.command_line as cmd
from scipy.io import savemat,loadmat

def test_lioness():
    print("Start lioness test!")
    # 1. First generate temporary PANDA files as inputs for Lioness
    ppi = "tests/puma/ToyData/ToyPPIData.txt"
    motif = "tests/puma/ToyData/ToyMotifData.txt"
    expression_data = "tests/puma/ToyData/ToyExpressionData.txt"
    lioness_file = "Travis"
    rm_missing = False
    output_file = "panda.npy"
    gt_file = "tests/panda/test_panda.txt"
    output_table = "lioness_output/toy-lioness-py.txt"
    output_results_txt = "lioness_output/toy-lioness-res.txt"
    output_results_npy = "lioness_output/toy-lioness-res.npy"
    output_results_npy_2 = "lioness_output/toy-lioness-res2.npy"
    output_results_npy_3 = "lioness_output/toy-lioness-res3.npy"
    output_results_mat = "lioness_output/toy-lioness-res.mat"
    toy_r_file = 'tests/lioness/toy-lioness-first4-1.txt'

    panda_obj = Panda(
        expression_data,
        motif,
        ppi,
        save_tmp=True,
        remove_missing=rm_missing,
        keep_expression_matrix=bool(lioness_file),
        modeProcess="legacy",
        save_memory=False,
        start = 1,
        end = 4
    )
    panda_obj.save_panda_results(path = 'panda_remove.txt')
    # Set parameters
    print("First test")
    lioness_obj = Lioness(panda_obj,save_dir = "lioness_output", start=1, end = 4, save_single=True)
    
    lioness_obj.export_lioness_table(output_table)
    lioness_obj.save_lioness_results(output_results_mat)
    lioness_obj.save_lioness_results(output_results_npy)
    lioness_obj.save_lioness_results(output_results_txt)

    # First, check that all save results are the same
    res_txt = np.loadtxt(output_results_txt)
    res_npy = np.load(output_results_npy)
    res_mat = loadmat(output_results_mat)['results']
    np.allclose(res_txt,res_npy)
    np.allclose(res_npy, res_mat)

    # Check that the correlation matrix for Panda and Lioness are the same 
    # (there is no update by Panda or Lioness)
    np.allclose(panda_obj.correlation_matrix, lioness_obj.correlation_matrix)
    np.allclose(panda_obj.motif_matrix, lioness_obj.motif_matrix)
    np.allclose(panda_obj.ppi_matrix, lioness_obj.ppi_matrix)

    # Compare with R
    print("Compare with R")
    rdf = pd.read_csv(toy_r_file, sep = ' ', header=None, )
    pydf = pd.read_csv(output_table, sep = ' ').iloc[:,0:3]

    #pd.testing.assert_frame_equal(rdf, pydf, rtol=5e-1, atol= 99e-2,  check_exact=False, check_names = False, check_column_type = False)
    np.allclose(rdf.iloc[:,2].values, pydf.iloc[:,2].values)

    print("Run two samples")
    # Check the same results for running only the first two samples
    lioness_obj = Lioness(panda_obj,save_dir = "lioness_output", start=1, end = 2, save_single=True)
    lioness_obj.save_lioness_results(output_results_npy_2)

    # First, check that all save results are the same
    res_npy2 = np.load(output_results_npy_2)
    np.allclose(res_npy[:,:2], res_npy2)


    # Check the same results for running only on sample 0 and 2
    lioness_obj = Lioness(panda_obj,save_dir = "lioness_output", start=1, end = 4, subset_numbers=[0,1,2], subset_names = None,save_single=True)
    lioness_obj.save_lioness_results(output_results_npy_3)

    # First, check that all save results are the same
    res_npy3 = np.load(output_results_npy_3)
    np.allclose(res_npy[:,:3], res_npy3)


    ## Test command line call
    result = subprocess.run(["netzoopy", "lioness", "--help"], capture_output=False)
    assert result.returncode == 0

    # 1. Test command line
<<<<<<< HEAD
    #positional: expression, motif, ppi, output_panda, output_lioness, el, fmt, computing, precision, ncores, save_tmp, rm_missing, mode_process,output_type, alpha, panda_start, panda_end, start, end, subset_numbers, subset_names,with_header, save_single_lioness):
    #            expression, motif, ppi, output_panda, output_lioness, el, fmt, computing, precision, ncores, save_tmp, rm_missing, mode_process,output_type, alpha, panda_start, panda_end, start, end, subset_numbers='', subset_names='',with_header=False, save_single_lioness=False,ignore_final=False, as_adjacency=False, old_compatible=False):
   
=======
        #positional: expression, motif, ppi, output_panda, output_lioness, el, fmt, computing, precision, ncores, save_tmp, rm_missing, mode_process,output_type, alpha, panda_start, panda_end, start, end, subset_numbers, subset_names,with_header, save_single_lioness):
    #            expression, motif, ppi, output_panda, output_lioness, el, fmt, computing, precision, ncores, save_tmp,
    #            rm_missing, mode_process,output_type, alpha, panda_start, panda_end, start, end, subset_numbers='',
    #            subset_names='',with_header=False, save_single_lioness=False,ignore_final=False, as_adjacency=False,
    #            old_compatible=False):
    
>>>>>>> 22efccfd
    cmd.lioness.callback(expression_data, motif, ppi, 'panda.txt','lioness_output_cmd',None,'npy','cpu','double',1,True,rm_missing,'legacy','network',0.1,1,4,1,None,save_single_lioness=True)
    # Now lioness is saved with lioness.sample_name.sample_index
    res = np.load("lioness_output/lioness.1.0.npy")
    gt  = np.load("lioness_output_cmd/lioness.1.0.npy")
    assert np.allclose(gt, res)

    # 2. Testing Lioness with motif set to None to compute Lioness on coexpression networks
    motif = None
    # Make sure to keep epxression matrix for next step
    panda_obj_2 = Panda(
        expression_data,
        motif,
        ppi,
        save_tmp=True,
        remove_missing=rm_missing,
        keep_expression_matrix=True,
        modeProcess="legacy",
    )
    lioness_obj_2 = Lioness(panda_obj_2, start=1, end=1, save_single=True,save_fmt='npy')
    # lioness_obj.save_lioness_results(lioness_file)
    # Read first lioness network
    res = np.load("lioness_output/lioness.1.0.npy")
    gt = np.load("tests/lioness/lioness.1.coexpression.npy")
    # Compare to ground truth
    assert np.allclose(gt, res)
    
    print('test3')
    # 3. Testing Lioness in parallel
    # Set parameters
    os.remove("lioness_output/lioness.1.0.npy")
    lioness_obj = Lioness(panda_obj, ncores=2, start=1, end=2, save_single=True)
    # lioness_obj.save_lioness_results(lioness_file)
    # Read first lioness network
    res = np.load("lioness_output/lioness.1.0.npy")
    gt = np.load("tests/lioness/lioness.1.npy")
    # Compare to ground truth
    assert np.allclose(gt, res)
     
    # 4. testing results dimensions (for AnalyzeLioness)
    assert lioness_obj.export_lioness_results.shape == (87000,4)

    # 5. #TODO: add tf targeting score
    
    #6. #TODO: add gene targeting score<|MERGE_RESOLUTION|>--- conflicted
+++ resolved
@@ -94,18 +94,13 @@
     assert result.returncode == 0
 
     # 1. Test command line
-<<<<<<< HEAD
-    #positional: expression, motif, ppi, output_panda, output_lioness, el, fmt, computing, precision, ncores, save_tmp, rm_missing, mode_process,output_type, alpha, panda_start, panda_end, start, end, subset_numbers, subset_names,with_header, save_single_lioness):
-    #            expression, motif, ppi, output_panda, output_lioness, el, fmt, computing, precision, ncores, save_tmp, rm_missing, mode_process,output_type, alpha, panda_start, panda_end, start, end, subset_numbers='', subset_names='',with_header=False, save_single_lioness=False,ignore_final=False, as_adjacency=False, old_compatible=False):
-   
-=======
+
         #positional: expression, motif, ppi, output_panda, output_lioness, el, fmt, computing, precision, ncores, save_tmp, rm_missing, mode_process,output_type, alpha, panda_start, panda_end, start, end, subset_numbers, subset_names,with_header, save_single_lioness):
     #            expression, motif, ppi, output_panda, output_lioness, el, fmt, computing, precision, ncores, save_tmp,
     #            rm_missing, mode_process,output_type, alpha, panda_start, panda_end, start, end, subset_numbers='',
     #            subset_names='',with_header=False, save_single_lioness=False,ignore_final=False, as_adjacency=False,
     #            old_compatible=False):
-    
->>>>>>> 22efccfd
+
     cmd.lioness.callback(expression_data, motif, ppi, 'panda.txt','lioness_output_cmd',None,'npy','cpu','double',1,True,rm_missing,'legacy','network',0.1,1,4,1,None,save_single_lioness=True)
     # Now lioness is saved with lioness.sample_name.sample_index
     res = np.load("lioness_output/lioness.1.0.npy")
